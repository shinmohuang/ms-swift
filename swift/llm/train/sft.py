--- conflicted
+++ resolved
@@ -112,7 +112,16 @@
             val_dataset_path = os.path.join(output_dir, 'val_dataset.jsonl')
             append_to_jsonl(val_dataset_path, val_dataset.to_list())
             logger.info(f'The split dataset from the training set will be saved at: {val_dataset_path}.')
-<<<<<<< HEAD
+
+    def run(self):
+        args = self.args
+
+        train_dataset, val_dataset = self._get_dataset()
+        if isinstance(val_dataset, HfDataset):
+            os.makedirs(args.output_dir, exist_ok=True)
+            val_dataset_path = os.path.join(args.output_dir, 'val_dataset.jsonl')
+            append_to_jsonl(val_dataset_path, val_dataset.to_list())
+            logger.info(f'The split dataset from the training set will be saved at: {val_dataset_path}.')
         if args.task_type == 'seq_cls' and isinstance(train_dataset, HfDataset) and 'label' in train_dataset.features:
             if getattr(args, 'use_max_label_value', False):
                 # 处理嵌套的标签列表，找出最大值
@@ -127,14 +136,7 @@
                 min_num_labels = int(max(train_dataset['label']) + 1)
             assert args.num_labels >= min_num_labels, (
                 f'args.num_labels: {args.num_labels}, min_num_labels: {min_num_labels}')
-=======
->>>>>>> ed140cc0
-
-    def run(self):
-        args = self.args
-
-        train_dataset, val_dataset = self._get_dataset()
-        self._save_val_dataset(args.output_dir, val_dataset)
+
         train_dataset, val_dataset = self._encode_dataset(train_dataset, val_dataset)
         args.save_args()
 
